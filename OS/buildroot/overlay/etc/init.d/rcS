#!/bin/sh


echo "Starting rcS..."

echo "++ Mounting filesystems"
mkdir -p /dev/pts
mkdir -p /dev/i2c
mount -a

# Create /tmp structure every time, since it resides in RAM
mkdir -p /tmp/log/nginx

# the device driver is not creating this node, so for now
# create the devcfg device node manually

if [ ! -e /dev/xdevcfg ]
then
	mknod /dev/xdevcfg c 259 0
fi

# Shortcut link to u-boot EEPROM
ln -s /sys/bus/i2c/devices/0-0050/eeprom /dev/eeprom

echo "++ Bringing up lo"
ifup lo

# Allow some time for the USB WiFi device to be detected.
sleep 1;

# Bring-up wlan0 before eth0 to avoid routing problems due to 192.168.1.100
# default IP being assigned to eth0 if no cable is plugged in or no reply
# is received from the DHCP.
# This way, even if wlan0 gets the IP in 192.168.1.x range (via DHCP), the
# routing tables will be OK.
if [ -e /opt/etc/network/wpa_supplicant.conf ]
then
	echo "++ Bringing up wlan0"
	ifup wlan0
fi

echo "++ Bringing up eth0"
ifup eth0


# Fix keys for SHH
chmod 600 `find /etc/ -name ssh_host_\*`

echo "++ Running all startup scripts"
# Start all init scripts in /etc/init.d
# executing them in numerical order.
#
for i in `find /etc/init.d/ -name S\* | sort` ;do

     # Ignore dangling symlinks (if any).
     [ ! -f "$i" ] && continue

     case "$i" in
        *.sh)
            # Source shell script for speed.
            (
                trap - INT QUIT TSTP
                set start
                . $i
            )
            ;;
        *)
            # No sh extension, so fork subprocess.
            $i start
            ;;
    esac
done

<<<<<<< HEAD
if [ -x /opt/sbin/discovery ]
then
	echo "++ Starting Red Pitaya IP discovery"
	/opt/sbin/discovery
fi
=======
# Set user's connman network configuration
/etc/init.d/connman-config
>>>>>>> 0083e6e4

# Start user rcS script from SD card
OPT_RCS=/opt/etc/init.d/rcS
echo "Running user script from SD card ..."
if [ -f $OPT_RCS ]
then
    source $OPT_RCS
else
    echo "$OPT_RCS not found."
fi

# Print OS version info
cat /etc/motd<|MERGE_RESOLUTION|>--- conflicted
+++ resolved
@@ -71,16 +71,8 @@
     esac
 done
 
-<<<<<<< HEAD
-if [ -x /opt/sbin/discovery ]
-then
-	echo "++ Starting Red Pitaya IP discovery"
-	/opt/sbin/discovery
-fi
-=======
 # Set user's connman network configuration
 /etc/init.d/connman-config
->>>>>>> 0083e6e4
 
 # Start user rcS script from SD card
 OPT_RCS=/opt/etc/init.d/rcS
